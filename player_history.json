--- conflicted
+++ resolved
@@ -516,11 +516,7 @@
         },
         "2025-11-17": {
             "Value": 10.1,
-<<<<<<< HEAD
-            "Selected Percentage": 25.8
-=======
             "Selected Percentage": 25.7
->>>>>>> 604ef503
         }
     },
     "Jessica Park": {
@@ -1010,11 +1006,7 @@
         },
         "2025-11-17": {
             "Value": 5.0,
-<<<<<<< HEAD
-            "Selected Percentage": 6.4
-=======
             "Selected Percentage": 6.3
->>>>>>> 604ef503
         }
     },
     "Lucy Parker": {
@@ -1024,11 +1016,7 @@
         },
         "2025-11-17": {
             "Value": 5.5,
-<<<<<<< HEAD
-            "Selected Percentage": 2.2
-=======
             "Selected Percentage": 2.1
->>>>>>> 604ef503
         }
     },
     "Risa Shimizu": {
@@ -1188,11 +1176,7 @@
         },
         "2025-11-17": {
             "Value": 5.0,
-<<<<<<< HEAD
-            "Selected Percentage": 0.8
-=======
             "Selected Percentage": 0.7
->>>>>>> 604ef503
         }
     },
     "Fuka Nagano": {
@@ -1602,11 +1586,7 @@
         },
         "2025-11-17": {
             "Value": 7.5,
-<<<<<<< HEAD
-            "Selected Percentage": 12.4
-=======
             "Selected Percentage": 12.5
->>>>>>> 604ef503
         }
     },
     "Amanda Nildén": {
@@ -1616,11 +1596,7 @@
         },
         "2025-11-17": {
             "Value": 5.6,
-<<<<<<< HEAD
-            "Selected Percentage": 11.4
-=======
             "Selected Percentage": 11.3
->>>>>>> 604ef503
         }
     },
     "Simone Sherwood": {
@@ -1640,11 +1616,7 @@
         },
         "2025-11-17": {
             "Value": 4.5,
-<<<<<<< HEAD
-            "Selected Percentage": 13.5
-=======
             "Selected Percentage": 13.6
->>>>>>> 604ef503
         }
     },
     "Naomi Williams": {
@@ -2104,11 +2076,7 @@
         },
         "2025-11-17": {
             "Value": 4.5,
-<<<<<<< HEAD
-            "Selected Percentage": 5.2
-=======
             "Selected Percentage": 5.3
->>>>>>> 604ef503
         }
     },
     "Aoba Fujino": {
@@ -3228,11 +3196,7 @@
         },
         "2025-11-17": {
             "Value": 4.0,
-<<<<<<< HEAD
-            "Selected Percentage": 7.7
-=======
             "Selected Percentage": 7.8
->>>>>>> 604ef503
         }
     },
     "Gesa Marashi": {
